\documentclass[letterpaper]{article}
\usepackage{aaai25}
\usepackage{times}
\usepackage{helvet}
\usepackage{courier}
\usepackage[hyphens]{url}
\usepackage{graphicx}
\usepackage{amsmath}
\usepackage{booktabs}
\usepackage{multirow}
\urlstyle{rm}
\def\UrlFont{\rm}
\usepackage{natbib}
\usepackage{caption}

\usepackage[T1]{fontenc}
\usepackage[utf8]{inputenc}
\usepackage{xcolor}

\frenchspacing
\setlength{\pdfpagewidth}{8.5in}
\setlength{\pdfpageheight}{11in}

\title{VulnBench: A Comprehensive Benchmark for Transformer-Based Vulnerability Detection}

\newcommand{\note}[2][red]{\textcolor{#1}{#2}}
\newcommand{\notedme}[1]{\note[blue]{[<Dave> #1]}}
%\newenvironment{scaffold}{\color{red}}{}
\newcommand{\change}[2][]{\textcolor{orange}{#2}}

%other cite option
% \author{
% Jake Norton, David Eyers, Veronica Liesaputra\\
% University of Otago\\
% \{norja159, david.eyers, veronica.liesaputra\}@otago.ac.nz
% }

\author{
Jake Norton\\
University of Otago\\
norja159@student.otago.ac.nz
\And
David Eyers\\
University of Otago\\
david.eyers@otago.ac.nz
\And
Veronica Liesaputra\\
University of Otago\\
veronica.liesaputra@otago.ac.nz
}

\begin{document}

\maketitle

\begin{abstract}
	Reproducible benchmarking for automatically detecting vulnerabilities in source code remains challenging due to inconsistent implementations, varying data preprocessing, and methodological flaws that compromise fair model comparison. In a recent study, 9 in 10 vulnerability detection studies were found to use inappropriate evaluation approaches, with models achieving high scores through spurious correlations rather than actual vulnerability detection. We present VulnBench, an extensible, open-source benchmarking tool that enables fair comparison across models and datasets. Our systematic evaluation of CodeBERT, GraphCodeBERT, CodeT5 (encoder-only and full), and NatGen across nine mostly C/C++ source code datasets reveals that proper threshold optimization can improve F1-scores by up to 54\%, as well as large variation in F1-scores showing the large gap in the difficulty of the vulnerability dataset field. By standardising evaluation protocols, VulnBench enables researchers to distinguish between genuine model improvements and methodological artifacts as well as reducing wasteful duplication of effort spent on reproducing results.
\end{abstract}


\section{Introduction}

Software vulnerabilities represent critical security risks that can lead to data breaches, system compromises, and substantial economic losses. Traditional vulnerability detection methods rely heavily on static analysis tools and manual code reviews, which are resource-intensive and often miss complex vulnerability patterns. The emergence of machine learning approaches, particularly deep learning models trained on large code corpora, has shown promise in automating vulnerability detection with improved accuracy and coverage due to these models having much better semantical understanding \citep{systematic2024survey}.

Recent advances in transformer-based models have revolutionized code understanding tasks. Models like CodeBERT \citep{feng2020codebert} and CodeT5 \citep{wang2021codet5} leverage pre-training on massive code repositories to capture semantic relationships in source code. Graph-enhanced approaches such as GraphCodeBERT \citep{guo2021graphcodebert} incorporate structural code information to improve understanding of data flow and control dependencies.

<<<<<<< HEAD
However, evaluating and comparing these models faces significant methodological challenges. \cite{risse2025top} found that vulnerability detection papers they studied often used flawed problem formulations, with models achieving high scores through misleading correlations rather than truly detecting vulnerabilities. 
=======
However, evaluating and comparing these models faces significant methodological challenges. As stated \cite{risse2025top} found that vulnerability detection papers they studied often used inappropriate problem formulations, with models achieving high scores through spurious correlations rather than actual vulnerability detection \citep{risse2025top}. Implementation inconsistencies are common, with studies often relying on incomplete model reproductions or subtly different data preprocessing approaches \citep{codecse2024}.
>>>>>>> 1725e037

Furthermore, critical methodological considerations are often overlooked. Default classification thresholds (0.5) are frequently suboptimal for the severely imbalanced datasets common in vulnerability detection, yet systematic threshold optimization remains rare \citep{ghost2021, leevy2023optimal}. Recent work specifically examining vulnerability detection datasets confirms that proper threshold selection and loss function choice significantly impact performance on imbalanced data \citep{he2025imbalance}.

For the reasons stated above, VulnBench aims to provide researchers with a strong starting point to start their exploration into the space.

\section{VulnBench Architecture and Features}

VulnBench provides a comprehensive benchmarking platform addressing systematic evaluation challenges in vulnerability detection research. The framework implements four key architectural components:

\begin{itemize}
	\item \textbf{Unified Model Interface:} Provides consistent APIs over diverse transformer architectures. Researchers can easily add new models by implementing a standard interface, with built-in handling of architectural differences (encoder-only vs. encoder-decoder, different tokenization schemes and loss functions).

	\item \textbf{Automated Data Pipeline:} Handles nine vulnerability datasets preprocessed into a standard format. Features will include reproducible seed-based splitting, automatic dataset downloading, consistent function anonymization, and configurable train/validation/test ratios. Function anonymization is important for datasets like Juliet C/C++ \citep{juliet2022} as they include information about the code in the function declaration which tells the model how to classify it, e.g. `void CWE114\_Process\_Control\_bad()'. Custom datasets will require conversion to a given JSONL format, however, there are many script recipes provided to use as templates.

	\item \textbf{Evaluation Engine:} Implements threshold optimization, multi-seed statistical testing, and comprehensive metrics. Automatically generates performance reports with confidence intervals, statistical significance tests, and comparative analysis.

	\item \textbf{Experiment Tracking:} Integrated Weights \& Biases support with standalone logging fallback. Provides real-time training monitoring, hyperparameter comparison, and automated results aggregation across multiple seeds.
\end{itemize}

\section{Related Work}

\textbf{Code Understanding Benchmarks.} CodeXGLUE \citep{lu2021codexglue} represents the most comprehensive benchmarking effort for code intelligence, providing 14 datasets across 10 tasks including defect detection, with standardized evaluation protocols and baseline models. However, CodeXGLUE focuses broadly on code understanding rather than specifically addressing the methodological challenges in vulnerability detection evaluation.

<<<<<<< HEAD
\textbf{Vulnerability-Specific Benchmarks.} Many frameworks target vulnerability detection specifically. CASTLE \citep{castle2025} introduces a curated collection of 250 C programs for evaluating static analyzers, formal verification tools, and LLMs, with balanced vulnerable/non-vulnerable distributions.
=======
\textbf{Vulnerability-Specific Benchmarks.} Many frameworks target vulnerability detection specifically. CASTLE \citep{castle2025} introduces a curated collection of 250 C programs for evaluating static analyzers, formal verification tools, and LLMs, with balanced vulnerable/non-vulnerable distributions. Often the focus is on a new dataset, not on the tooling around datasets and model training.
>>>>>>> 1725e037

\textbf{Critical Evaluation Issues.} Recent work has identified fundamental problems with current evaluation approaches \citep{risse2025top}. Studies of popular datasets (BigVul, CVEFixes, DiverseVul) reveal significant data leakage issues and labeling problems that compromise evaluation validity \citep{ullah2024vulnerability}.

\textbf{Benchmarking of Static Analysis Tools.} Web service vulnerability detection studies \citep{antunes2010benchmarking} propose benchmarking approaches for comparing penetration testing tools, static analyzers, and anomaly detectors using metrics like precision, recall, and F-measure. Comprehensive evaluations of memory error detectors \citep{zhang2021evaluating} against benchmark datasets reveal varied accuracy across vulnerability categories and highlight the challenges of making fair comparisons.

\textbf{Dataset Quality and Standardization.} Systematic surveys \citep{systematic2024survey} reveal that 39.1\% of vulnerability detection studies use hybrid data sources combining benchmarks, repositories, and projects, while 37.6\% rely on standardized benchmark datasets. However, many proposed benchmarking frameworks \citep{lin2020deep} focus on specific neural network architectures rather than providing systematic evaluation methodology.

\textbf{Distinguishing Characteristics of VulnBench.} Unlike existing work, VulnBench addresses the methodological issues by providing: (1) standardized threshold optimization addressing severe class imbalances, (2) architecture-aware evaluation protocols handling transformer model differences, and (3) systematic dataset quality assessment revealing artifacts that compromise research validity. Existing frameworks serve different purposes: CodeXGLUE provides broad benchmarks for general code understanding tasks, while OWASP Benchmark and CASTLE focus on evaluating specific security tools in controlled environments.

\section{Demonstration Results}

\begin{table}[ht]
	\centering
	\caption{Best F1-Score Model per Dataset, using a random 80/10/10 train–validation–test split with three unique seeds.}
	\label{tab:results}
	\begin{tabular}{lcc}
		\toprule
		Dataset      & Best Model    & F1-Score    \\
		\midrule
		CVEFixes     & GraphCodeBERT & 0.603±0.006 \\
		Devign       & CodeT5        & 0.671±0.010 \\
		DiverseVul   & NatGen        & 0.307±0.025 \\
		Draper       & CodeT5        & 0.609±0.007 \\
		ICVul        & NatGen        & 0.586±0.003 \\
		Juliet       & NatGen        & 0.900±0.003 \\
		Reveal       & GraphCodeBERT & 0.486±0.007 \\
		VulDeepecker & CodeT5        & 0.959±0.001 \\
		\bottomrule
	\end{tabular}
\end{table}

VulnBench evaluation across four transformer architectures and eight datasets reveals critical methodological insights:
\begin{enumerate}
	\item \textbf{Threshold optimization universally improves performance}---100\% of model-dataset combinations show positive F1 gains (median: +0.082, best: +0.542)
	\item \textbf{Dataset quality varies dramatically}---synthetic datasets (Juliet, VulDeepecker) achieve F1 > 0.9 while real-world datasets struggle (DiverseVul: 0.307)
	\item \textbf{Architecture matters}---CodeT5 and NatGen consistently outperform encoder-only models. 
\end{enumerate}

Complete results and reproducible code available online\footnote{\url{https://github.com/ijakenorton/defect_detection_benchmark}}.

\textbf{Practical Impact:} VulnBench enables researchers to distinguish between genuine model improvements and methodological artifacts. Our evaluation confirms recent findings about dataset quality issues~\citep{ding2025vulnerability,chen2023diversevul}. Synthetic datasets in our evaluation (Juliet: F1=0.900, VulDeepecker: F1=0.959) show artificially inflated performance compared to real-world datasets (DiverseVul: F1=0.307, CVEFixes: F1=0.603), consistent with reports of significant data quality problems including poor label accuracy and high duplication rates~\cite{ding2025vulnerability}. While VulnBench does not resolve underlying dataset quality problems---which persist across widely-used benchmarks---it provides transparent evaluation protocols that expose these artifacts rather than obscure them.

\section{Availability and Future Extensions}

VulnBench is available as an open-source framework. Future development includes: support for additional transformer architectures; other state-of-the-art models like LineVul\citep{linevul2022}; integration of more datasets e.g. PrimeVul\citep{ding2025vulnerability}.

\section*{Acknowledgements}
This research was supported by the Ministry of Business, Innovation and Employment (MBIE), New Zealand. The author gratefully acknowledges this funding, which made this work possible.
 We also acknowledge the open-source community for providing the datasets and tools that enabled this evaluation framework.

\bibliographystyle{aaai}
\bibliography{references}

\end{document}<|MERGE_RESOLUTION|>--- conflicted
+++ resolved
@@ -64,11 +64,7 @@
 
 Recent advances in transformer-based models have revolutionized code understanding tasks. Models like CodeBERT \citep{feng2020codebert} and CodeT5 \citep{wang2021codet5} leverage pre-training on massive code repositories to capture semantic relationships in source code. Graph-enhanced approaches such as GraphCodeBERT \citep{guo2021graphcodebert} incorporate structural code information to improve understanding of data flow and control dependencies.
 
-<<<<<<< HEAD
 However, evaluating and comparing these models faces significant methodological challenges. \cite{risse2025top} found that vulnerability detection papers they studied often used flawed problem formulations, with models achieving high scores through misleading correlations rather than truly detecting vulnerabilities. 
-=======
-However, evaluating and comparing these models faces significant methodological challenges. As stated \cite{risse2025top} found that vulnerability detection papers they studied often used inappropriate problem formulations, with models achieving high scores through spurious correlations rather than actual vulnerability detection \citep{risse2025top}. Implementation inconsistencies are common, with studies often relying on incomplete model reproductions or subtly different data preprocessing approaches \citep{codecse2024}.
->>>>>>> 1725e037
 
 Furthermore, critical methodological considerations are often overlooked. Default classification thresholds (0.5) are frequently suboptimal for the severely imbalanced datasets common in vulnerability detection, yet systematic threshold optimization remains rare \citep{ghost2021, leevy2023optimal}. Recent work specifically examining vulnerability detection datasets confirms that proper threshold selection and loss function choice significantly impact performance on imbalanced data \citep{he2025imbalance}.
 
@@ -92,11 +88,7 @@
 
 \textbf{Code Understanding Benchmarks.} CodeXGLUE \citep{lu2021codexglue} represents the most comprehensive benchmarking effort for code intelligence, providing 14 datasets across 10 tasks including defect detection, with standardized evaluation protocols and baseline models. However, CodeXGLUE focuses broadly on code understanding rather than specifically addressing the methodological challenges in vulnerability detection evaluation.
 
-<<<<<<< HEAD
 \textbf{Vulnerability-Specific Benchmarks.} Many frameworks target vulnerability detection specifically. CASTLE \citep{castle2025} introduces a curated collection of 250 C programs for evaluating static analyzers, formal verification tools, and LLMs, with balanced vulnerable/non-vulnerable distributions.
-=======
-\textbf{Vulnerability-Specific Benchmarks.} Many frameworks target vulnerability detection specifically. CASTLE \citep{castle2025} introduces a curated collection of 250 C programs for evaluating static analyzers, formal verification tools, and LLMs, with balanced vulnerable/non-vulnerable distributions. Often the focus is on a new dataset, not on the tooling around datasets and model training.
->>>>>>> 1725e037
 
 \textbf{Critical Evaluation Issues.} Recent work has identified fundamental problems with current evaluation approaches \citep{risse2025top}. Studies of popular datasets (BigVul, CVEFixes, DiverseVul) reveal significant data leakage issues and labeling problems that compromise evaluation validity \citep{ullah2024vulnerability}.
 
