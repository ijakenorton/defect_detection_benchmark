--- conflicted
+++ resolved
@@ -61,7 +61,7 @@
     month = jun,
     articleno = {ISSTA018},
     numpages = {23},
-    keywords = {LLM, ML4VD, benchmark, context, data quality, function, machine learning, software security, spurious correlations, vulnerability detection}
+    keywords = {LLM, ML4VD, benchmark, context, data quality, function, machine learning, software security, spurious correlations, vulnerability detection}
 }
 
 @misc{codecse2024,
@@ -277,9 +277,8 @@
     location = {Hong Kong, China},
     series = {RAID '23},
 }
-<<<<<<< HEAD
-
-@INPROCEEDINGS{9796256,
+
+@INPROCEEDINGS{linevul2022,
   author={Fu, Michael and Tantithamthavorn, Chakkrit},
   booktitle={2022 IEEE/ACM 19th International Conference on Mining Software Repositories (MSR)}, 
   title={LineVul: A Transformer-based Line-Level Vulnerability Prediction}, 
@@ -289,7 +288,7 @@
   pages={608-620},
   keywords={Neural networks;System recovery;Transformers;Software systems;Security;Data mining;Vulnerability Prediction;AI for Software Engineering;Software Security},
   doi={10.1145/3524842.3528452}}
-=======
+
  @misc{juliet2022,
     title = {Juliet Test Suite for {C/C++} Version 1.3.1 with Extra Support},
     author = {{NIST}},
@@ -297,5 +296,4 @@
     howpublished = {\url{https://samate.nist.gov/SARD/test-suites/116}},
     note = {Software Assurance Reference Dataset (SARD)},
     institution = {National Institute of Standards and Technology},
-}
->>>>>>> 1725e037
+}